import PIL.Image
import torch
import torch.nn as nn
import torch.optim as optim
import numpy as np
import torchvision
from torch.nn import functional
from torchvision import datasets, models, transforms
import time
import os
import copy
import tqdm
import matplotlib.pyplot as plt
from sklearn.metrics import precision_score, recall_score, f1_score
from pytorch_grad_cam import GradCAM, ScoreCAM, GradCAMPlusPlus, AblationCAM, XGradCAM, EigenCAM, FullGrad
from pytorch_grad_cam.utils.model_targets import ClassifierOutputTarget
from pytorch_grad_cam.utils.image import show_cam_on_image

<<<<<<< HEAD
device = torch.device("cuda:0" if torch.cuda.is_available() else "cpu")

CLASSIFIER_OPTIONS = ['resnet', 'alexnet', 'vgg', 'squeezenet', 'densenet', 'inception']
DATASET_OPTIONS = ['StanfordCars', 'FGVC-Aircraft']  # todo: add options
OCCLUSION_OPTIONS = [None, '0', '1', 'GAUSSIAN', 'SOFTMAX']
=======
CLASSIFIER_OPTIONS = ['resnet', 'alexnet', 'vgg', 'squeezenet', 'densenet', 'inception']
DATASET_OPTIONS = ['StanfordCars', 'FGVC-Aircraft']  # todo: add options
OCCLUSION_OPTIONS = [None, '0', '1', 'SOFTMAX', 'GAUSSIAN']
>>>>>>> b6673ee8

DATA_PATH = '../../data'  # write to this variable when importing this module from different directory context than assumed here
FINETUNED_MODELS_PATH = os.path.join(DATA_PATH,
                                     'finetuned_models')  # Path to save the finedtuned models, relative to the global path
DATASET = 'FGVC-Aircraft'  # write to this variable if you wish to use another dataset

# hyperparams/parameters that need defining or tuning
CLASSIFIER_NAME = 'resnet'
CLASSIFIER_INPUT_SIZE = None
BATCH_SIZE = 8
NUM_EPOCHS = 15
# NUM_CLASSES = 0
FEATURE_EXTRACT = False
OPTIMIZER_NAME = 'adam'
LR = 0.001
MOMENTUM = 0.9
ADAM_LR = 0.00005
ADAM_BETA_ONE = 0.9
ADAM_BETA_TWO = 0.999
ADAM_EPSILON = 0.0000007
OCCLUSION_PROBABILITY = 0.25
OCCLUSION_THRESHOLD = 0.85
<<<<<<< HEAD
OCCLUSION_NAME = None  # name for the type of occlusion used. options are listed above
=======
OCCLUSION_NAME = None  # name for the type of occlusion used. options are: '0', '1', 'GAUSSIAN', 'SOFTMAX'
>>>>>>> b6673ee8

BASICALLY_INFINITY = 10000


def print_hypers():
    # print hyperparameters
    print(
        f'classifier input size: {CLASSIFIER_INPUT_SIZE}\nbatch size: {BATCH_SIZE}\nnum epochs: {NUM_EPOCHS}\nfeature extract: {FEATURE_EXTRACT}')


###### getter functions

def is_inception():
    return CLASSIFIER_NAME == 'inception'


def dataset_folder():
    return {
        'StanfordCars': os.path.join('StanfordCars', 'pytorch_structured_dataset'),
        'FGVC-Aircraft': os.path.join('FGVC-Aircraft', 'pytorch_structured_dataset'),
        # if desirable, more datasets can be listed here
    }[DATASET]


def data_path():
    return DATA_PATH


def dataset_path():
    if not DATASET in DATASET_OPTIONS:
        raise Exception(f'Invalid dataset name "{DATASET}".\nPlease use one of the following: {DATASET_OPTIONS}')
    return os.path.join(data_path(), dataset_folder())


def get_num_classes():
    return {
        'StanfordCars': 196,
        'FGVC-Aircraft': 100,
    }[DATASET]


def get_data_transforms():
    # todo if relevant: adapt this per dataset?
    return {
        'train': transforms.Compose([
            transforms.RandomResizedCrop(CLASSIFIER_INPUT_SIZE),
            transforms.RandomHorizontalFlip(),
            transforms.ToTensor(),
            transforms.Normalize([0.485, 0.456, 0.406], [0.229, 0.224, 0.225])
        ]),
        'val': transforms.Compose([
            transforms.Resize(CLASSIFIER_INPUT_SIZE),
            transforms.CenterCrop(CLASSIFIER_INPUT_SIZE),
            transforms.ToTensor(),
            transforms.Normalize([0.485, 0.456, 0.406], [0.229, 0.224, 0.225])
        ]),
        'test': transforms.Compose([
            transforms.RandomResizedCrop(CLASSIFIER_INPUT_SIZE),
            transforms.RandomHorizontalFlip(),
            transforms.ToTensor(),
            transforms.Normalize([0.485, 0.456, 0.406], [0.229, 0.224, 0.225])
        ])
    }


def get_dataset(subsets):
    # assumes a path pointing to a set of folders representing classes, and the samples within those
    # classes to be in their respective folders
    tforms = get_data_transforms()
    dataset = {}
    for x in subsets:
        dataset[x] = datasets.ImageFolder(os.path.join(dataset_path(), x), tforms[x])
    return dataset


def get_dataloaders(subsets=['train', 'val']):
    ds = get_dataset(subsets)
    dataloaders = {}
    for x in subsets:
        dataloaders[x] = torch.utils.data.DataLoader(ds[x], batch_size=BATCH_SIZE, shuffle=True, num_workers=4)
    return dataloaders


###### functions involved with finetuning
def set_parameter_requires_grad(model, feature_extracting):
    if feature_extracting:
        for param in model.parameters():
            param.requires_grad = False


def initialize_model(use_pretrained=True, _verbose=True):
    model_name = CLASSIFIER_NAME
    num_classes = get_num_classes()
    feature_extract = FEATURE_EXTRACT
    # Initialize these variables which will be set in this if statement. Each of these
    #   variables is model specific.
    model_ft = None
    input_size = 0

    if _verbose:
        print(f'initializing model: {model_name}')

    if not model_name in CLASSIFIER_OPTIONS:
        raise Exception(
            f'Invalid classifier name "{model_name}".\nPlease use one of the following: {CLASSIFIER_OPTIONS}')
    if model_name == "resnet":
        """ Resnet18
        """
        model_ft = models.resnet18(pretrained=use_pretrained)
        set_parameter_requires_grad(model_ft, feature_extract)
        num_ftrs = model_ft.fc.in_features
        model_ft.fc = nn.Linear(num_ftrs, num_classes)
        input_size = 224

    elif model_name == "alexnet":
        """ Alexnet
        """
        model_ft = models.alexnet(pretrained=use_pretrained)
        set_parameter_requires_grad(model_ft, feature_extract)
        num_ftrs = model_ft.classifier[6].in_features
        model_ft.classifier[6] = nn.Linear(num_ftrs, num_classes)
        input_size = 224

    elif model_name == "vgg":
        """ VGG11_bn
        """
        model_ft = models.vgg11_bn(pretrained=use_pretrained)
        set_parameter_requires_grad(model_ft, feature_extract)
        num_ftrs = model_ft.classifier[6].in_features
        model_ft.classifier[6] = nn.Linear(num_ftrs, num_classes)
        input_size = 224

    elif model_name == "squeezenet":
        """ Squeezenet
        """
        model_ft = models.squeezenet1_0(pretrained=use_pretrained)
        set_parameter_requires_grad(model_ft, feature_extract)
        model_ft.classifier[1] = nn.Conv2d(512, num_classes, kernel_size=(1, 1), stride=(1, 1))
        model_ft.num_classes = num_classes
        input_size = 224

    elif model_name == "densenet":
        """ Densenet
        """
        model_ft = models.densenet121(pretrained=use_pretrained)
        set_parameter_requires_grad(model_ft, feature_extract)
        num_ftrs = model_ft.classifier.in_features
        model_ft.classifier = nn.Linear(num_ftrs, num_classes)
        input_size = 224

    elif model_name == "inception":
        """ Inception v3
        Be careful, expects (299,299) sized images and has auxiliary output
        """
        model_ft = models.inception_v3(pretrained=use_pretrained)
        set_parameter_requires_grad(model_ft, feature_extract)
        # Handle the auxilary net
        num_ftrs = model_ft.AuxLogits.fc.in_features
        model_ft.AuxLogits.fc = nn.Linear(num_ftrs, num_classes)
        # Handle the primary net
        num_ftrs = model_ft.fc.in_features
        model_ft.fc = nn.Linear(num_ftrs, num_classes)
        input_size = 299

    else:
        if _verbose:
            print("Invalid model name, exiting...")
        exit()
    global CLASSIFIER_INPUT_SIZE
    CLASSIFIER_INPUT_SIZE = input_size
    model_ft.to(device)
    return model_ft


def get_target_layers(classifier):
    target_layers = []
    if type(classifier) == models.ResNet:  # todo: more models
        target_layers = [classifier.layer4[-1]]
    return target_layers


def threshold_mask(cams):
    mask = cams < OCCLUSION_THRESHOLD
    return 1 * mask[:, None, :, :]


def softmax_mask(cams):
    # calculates softmax in 2D
    softmask = functional.softmax(cams, dim=-1) * functional.softmax(cams, dim=-2)
    # invert the softmax, such that it can be used as a multiplicative mask
    return 1 * (1 - softmask)[:, None, :, :]


def gaussian_smoothing(inputs):
    # simple symmetric gaussian window, performed as a torchvision transform
    SCALE = 15
    KERNEL_SIZE = 2 * SCALE + 1
    gaussian_filter = torchvision.transforms.GaussianBlur(KERNEL_SIZE, SCALE)
    return gaussian_filter(inputs)


def apply_occlusion(inputs, model):
    target_layers = get_target_layers(model)

    # by using 'with', the cam object is properly opened and closed
    with GradCAM(model=model, target_layers=target_layers, use_cuda=True) as cam:
        # You can also pass aug_smooth=True and eigen_smooth=True, to apply smoothing.
        grayscale_cams = cam(input_tensor=inputs)
        grayscale_cams = torch.tensor(grayscale_cams).to(device)

    if OCCLUSION_NAME == '0' or OCCLUSION_NAME == '1':
        mask = threshold_mask(grayscale_cams)
        inputs = inputs * mask
        if OCCLUSION_NAME == '1':
            inputs += 1 - mask
    if OCCLUSION_NAME == 'GAUSSIAN':
        mask = threshold_mask(grayscale_cams)
        smoothed_inputs = gaussian_smoothing(inputs)
        inputs = inputs * mask + smoothed_inputs * (1 - mask)
    if OCCLUSION_NAME == 'SOFTMAX':
        mask = softmax_mask(grayscale_cams)
        inputs = inputs * mask
    return inputs


def train_model(model,
                dataloaders,
                criterion,
                optimizer,
                checkpoint_save=0,
                num_epochs=NUM_EPOCHS,
                is_inception=False,
                is_retrain=None):
    # use is_retrain when loading from checkpoint, must be int of the last epoch
    since = time.time()

    val_acc_history = []
    train_acc_history = []
    train_loss_history = []

    best_model_wts = copy.deepcopy(model.state_dict())
    best_acc = 0.0
    best_epoch = -1
    if num_epochs is None:
        num_epochs = BASICALLY_INFINITY
    for epoch in range(num_epochs):
        # print('Epoch {}/{}'.format(epoch, num_epochs - 1))
        # print('-' * 10)

        # Each epoch has a training and validation phase
        for phase in ['train', 'val']:
            if phase == 'train':
                model.train()  # Set model to training mode
            else:
                model.eval()  # Set model to evaluate mode

            running_loss = 0.0
            running_corrects = 0
            running_sample_count = 0

            # Iterate over data.
            tqdm_obj = tqdm.tqdm(dataloaders[phase])
            tqdm_obj.set_description(desc=f'Epoch {epoch}/{num_epochs - 1} {phase}')
            for i, (inputs, labels) in enumerate(tqdm_obj):
                running_sample_count += len(inputs)
                inputs = inputs.to(device)
                labels = labels.to(device)

                if phase == 'train' and OCCLUSION_NAME is not None:
                    # Apply occlusion to only half of the batches
                    if np.random.rand(1)[0] <= OCCLUSION_PROBABILITY:
                        inputs = apply_occlusion(inputs, model)

                # zero the parameter gradients
                optimizer.zero_grad()

                # forward
                # track history if only in train
                with torch.set_grad_enabled(phase == 'train'):
                    # Get model outputs and calculate loss
                    # Special case for inception because in training it has an auxiliary output. In train
                    #   mode we calculate the loss by summing the final output and the auxiliary output
                    #   but in testing we only consider the final output.
                    if is_inception and phase == 'train':
                        # From https://discuss.pytorch.org/t/how-to-optimize-inception-model-with-auxiliary-classifiers/7958
                        outputs, aux_outputs = model(inputs)
                        loss1 = criterion(outputs, labels)
                        loss2 = criterion(aux_outputs, labels)
                        loss = loss1 + 0.4 * loss2
                    else:
                        outputs = model(inputs)
                        loss = criterion(outputs, labels)

                    _, preds = torch.max(outputs, 1)

                    # backward + optimize only if in training phase
                    if phase == 'train':
                        loss.backward()
                        optimizer.step()

                # statistics
                running_loss += loss.item() * inputs.size(0)
                running_corrects += torch.sum(preds == labels.data)
                tqdm_obj.set_postfix({
                    # f'phase': phase,
                    'loss': f'{running_loss / running_sample_count:.5g}',
                    'accuracy': f'{running_corrects.double() / running_sample_count:.5g}',
                })

            epoch_loss = running_loss / len(dataloaders[phase].dataset)
            epoch_acc = running_corrects.double() / len(dataloaders[phase].dataset)

            train_acc_history.append(epoch_acc)
            train_loss_history.append(epoch_loss)

            # print('{} Loss: {:.4f} Acc: {:.4f}'.format(phase, epoch_loss, epoch_acc))

            # deep copy the model
            if phase == 'val' and epoch_acc > best_acc:
                best_acc = epoch_acc
                best_epoch = epoch
                best_model_wts = copy.deepcopy(model.state_dict())
            if phase == 'val':
                val_acc_history.append(epoch_acc)

                # Create checkpoint
                # check for modulo of epoch + 1, because epochs start at 0.
                # saving every 10th epoch means saving at epoch 9, not epoch 10.
                if (epoch + 1) % checkpoint_save == 0 and checkpoint_save != 0:
                    e = epoch + 1
                    if is_retrain:
                        e = epoch + 1 + is_retrain

                    state = {
                        'name': CLASSIFIER_NAME,
                        'epochs': e,
                        'model_state_dict': best_model_wts,
                        'optimizer_state_dict': optimizer.state_dict(),
                        'occlusion': OCCLUSION_NAME,
                        'val_acc_history': val_acc_history,
                        'train_acc_history': train_acc_history,
                        'train_loss_history': train_loss_history
                    }

                    # save model
                    safe_mkdir(os.path.join(FINETUNED_MODELS_PATH, DATASET, CLASSIFIER_NAME))

                    save_model(state)
        # early stopping
        if num_epochs >= BASICALLY_INFINITY and epoch - best_epoch >= 30:
            break

    time_elapsed = time.time() - since
    print('Training complete in {:.0f}m {:.0f}s'.format(time_elapsed // 60, time_elapsed % 60))
    print('Best val Acc: {:4f}'.format(best_acc))

    # load best model weights
    model.load_state_dict(best_model_wts)

    e = num_epochs
    if is_retrain:
        e = num_epochs + is_retrain

    # This state dict is used for the saving/loading models
    state = {
        'name': CLASSIFIER_NAME,
        'epochs': e,
        'model_state_dict': model.state_dict(),
        'optimizer_state_dict': optimizer.state_dict(),
        'occlusion': OCCLUSION_NAME,
        'val_acc_history': val_acc_history,
        'train_acc_history': train_acc_history,
        'train_loss_history': train_loss_history
    }
    return model, val_acc_history, state


def finetune_model(model,
                   checkpoint_save: int = 10,
                   optimizer_state_dict=None,
                   _verbose=False,
                   is_retrain=None):
    # Optimizer can be: [SGD, Adam]
    # Gather the parameters to be optimized/updated in this run. If we are
    #  finetuning we will be updating all parameters. However, if we are
    #  doing feature extract method, we will only update the parameters
    #  that we have just initialized, i.e. the parameters with requires_grad
    #  is True.
    params_to_update = model.parameters()
    # only parameters with requires_grad are actually changed,
    # so if we are finetuning, we will be updating all parameters. if we are doing feature
    # extraction, we will only be updating certain parameters.
    if _verbose:
        print("Params to learn:")
    if FEATURE_EXTRACT:
        params_to_update = []
        for name, param in model.named_parameters():
            if param.requires_grad == True:
                params_to_update.append(param)
                if _verbose:
                    print("\t", name)
    else:
        for name, param in model.named_parameters():
            if param.requires_grad == True:
                if _verbose:
                    print("\t", name)

    if OPTIMIZER_NAME == 'adam':
        optimizer = optim.Adam(params_to_update, lr=ADAM_LR, betas=(ADAM_BETA_ONE, ADAM_BETA_TWO), eps=ADAM_EPSILON)
    elif OPTIMIZER_NAME == 'sgd':
        optimizer = optim.SGD(params_to_update, lr=LR, momentum=MOMENTUM)
    else:
        raise f"Unrecognized optimizer name '{OPTIMIZER_NAME}'"

    if optimizer_state_dict is not None:
        optimizer.load_state_dict(optimizer_state_dict)

    criterion = nn.CrossEntropyLoss()
    model, hist, state = train_model(model,
                                     get_dataloaders(),
                                     criterion,
                                     optimizer,
                                     checkpoint_save=checkpoint_save,
                                     num_epochs=NUM_EPOCHS,
                                     is_inception=is_inception(),
                                     is_retrain=is_retrain)
    return model, hist, state


def test_model(path, _verbose=False):
    state = load_checkpoint(path)

    # Read properties from the loaded checkpoint state
    model_name = state['name']
    epochs = state['epochs']
    occlusion = state['occlusion']

    if _verbose:
        print(f'name:      {model_name} \n'
              f'epochs:    {epochs} \n'
              f'occlusion: {occlusion}\n'
              f'--------------------------')

    # Load model
    model = get_model_architecture(model_name)
    model.load_state_dict(state['model_state_dict'])
    model.eval()

    test_dataloader = get_dataloaders(['test'])['test']

    total_predictions = []
    total_labels = []
    start_time = time.time()

    # Iterate over data.
    # tqdm_obj = tqdm.tqdm(test_dataloader)
    # tqdm_obj.set_description(desc=f'Epoch {epoch}/{num_epochs - 1} {phase}')

    # Testing loop
    for (inputs, labels) in tqdm.tqdm(test_dataloader):
        inputs = inputs.to(device)
        labels = labels.to(device)
        outputs = model(inputs)
        preds = torch.argmax(outputs, dim=1)

        total_predictions = np.append(total_predictions, preds.cpu().numpy())
        total_labels = np.append(total_labels, labels.cpu().numpy())

    # Save these metrics, including the predicted and labels with it
    metrics = calculate_metrics(total_predictions, total_labels)
    metrics['total_predicted'] = total_predictions
    metrics['total_labels'] = total_labels

    time_elapsed = time.time() - start_time

    if _verbose:
        print('Elapsed time:', time_elapsed)

    return metrics


def save_model(state):
    # this does assume that the global variables have the appropriate values. So save your model before
    # setting up global variables for a different run of finetuning!
    file_path = format_model_path(CLASSIFIER_NAME, DATASET, state['epochs'])
    print('[CHECKPOINT]', file_path)
    torch.save(state, file_path)


def load_checkpoint(path):
    return torch.load(path, map_location='cpu')


def get_information_from_checkpoint(checkpoint, plot=False, figsize=(14, 6)):
    # Checkpoint is the saved state of a model
    train_acc_history = [t.item() for t in checkpoint['train_acc_history']]
    train_loss_history = checkpoint['train_loss_history']  # The loss apparently is not a tensor
    val_acc_history = [t.item() for t in checkpoint['val_acc_history']]

    if plot:
        fig, axes = plt.subplots(1, 3, figsize=figsize)
        axes[0].plot(train_loss_history)
        axes[1].plot(train_acc_history)
        axes[2].plot(val_acc_history, color='orange')
    return train_acc_history, train_loss_history, val_acc_history


def structure_checkpoints(_verbose=False):
    # Create directory structure for the finetuned models
    # The sub folders are based on the datasets
    main_folder = FINETUNED_MODELS_PATH
    sub_folders = DATASET_OPTIONS
    sub_sub_folders = CLASSIFIER_OPTIONS

    main_folder_path = os.path.join(main_folder)
    safe_mkdir(main_folder_path, _verbose=_verbose)

    for sub_folder in sub_folders:
        sub_folder_path = os.path.join(main_folder_path, sub_folder)
        safe_mkdir(sub_folder_path, _verbose=_verbose)
        for sub_sub_folder in sub_sub_folders:
            sub_sub_folder_path = os.path.join(main_folder_path, sub_folder, sub_sub_folder)
            safe_mkdir(sub_sub_folder_path, _verbose=_verbose)


def safe_mkdir(path, _verbose=False):
    if not os.path.exists(path):
        os.makedirs(path)
    else:
        if _verbose:
            print('cannot safely create', path)


def format_model_path(name, dataset, epoch, occlusion_name=None):
    if occlusion_name is None:
        occlusion_name = OCCLUSION_NAME
    path = os.path.join(FINETUNED_MODELS_PATH, dataset, name, '')
    if occlusion_name is None:
        return path + str('{}_{}_E{}.pth'.format(name, dataset, epoch))
    else:
        return path + str('{}_{}_E{}_occ{}.pth'.format(name, dataset, epoch, occlusion_name))


def get_model_architecture(name, _verbose=False):
    return initialize_model(name, use_pretrained=True, _verbose=_verbose)


def write_to_file(path, content):
    f = open(path, "w")
    f.write(content)
    f.close()


def read_file(path):
    return open(path, 'r').read()


def calculate_metrics(preds, labels):
    return {
        'accuracy': accuracy(preds, labels),
        'precision': precision(preds, labels),
        'recall': recall(preds, labels),
        'f1': f1(preds, labels)
    }


def accuracy(preds, labels):
    return (preds == labels).sum() / len(preds)


def precision(preds, labels):
    return precision_score(labels, preds, average='weighted', zero_division=0)


def recall(preds, labels):
    return recall_score(labels, preds, average='weighted', zero_division=0)


def f1(preds, labels):
    return f1_score(labels, preds, average='weighted', zero_division=0)<|MERGE_RESOLUTION|>--- conflicted
+++ resolved
@@ -16,17 +16,11 @@
 from pytorch_grad_cam.utils.model_targets import ClassifierOutputTarget
 from pytorch_grad_cam.utils.image import show_cam_on_image
 
-<<<<<<< HEAD
 device = torch.device("cuda:0" if torch.cuda.is_available() else "cpu")
 
 CLASSIFIER_OPTIONS = ['resnet', 'alexnet', 'vgg', 'squeezenet', 'densenet', 'inception']
 DATASET_OPTIONS = ['StanfordCars', 'FGVC-Aircraft']  # todo: add options
 OCCLUSION_OPTIONS = [None, '0', '1', 'GAUSSIAN', 'SOFTMAX']
-=======
-CLASSIFIER_OPTIONS = ['resnet', 'alexnet', 'vgg', 'squeezenet', 'densenet', 'inception']
-DATASET_OPTIONS = ['StanfordCars', 'FGVC-Aircraft']  # todo: add options
-OCCLUSION_OPTIONS = [None, '0', '1', 'SOFTMAX', 'GAUSSIAN']
->>>>>>> b6673ee8
 
 DATA_PATH = '../../data'  # write to this variable when importing this module from different directory context than assumed here
 FINETUNED_MODELS_PATH = os.path.join(DATA_PATH,
@@ -49,11 +43,7 @@
 ADAM_EPSILON = 0.0000007
 OCCLUSION_PROBABILITY = 0.25
 OCCLUSION_THRESHOLD = 0.85
-<<<<<<< HEAD
 OCCLUSION_NAME = None  # name for the type of occlusion used. options are listed above
-=======
-OCCLUSION_NAME = None  # name for the type of occlusion used. options are: '0', '1', 'GAUSSIAN', 'SOFTMAX'
->>>>>>> b6673ee8
 
 BASICALLY_INFINITY = 10000
 
